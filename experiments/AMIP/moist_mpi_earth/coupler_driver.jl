--- conflicted
+++ resolved
@@ -20,13 +20,9 @@
 tspan = (0, t_end)
 Δt_cpl = FT(parsed_args["dt_cpl"])
 saveat = time_to_seconds(parsed_args["dt_save_to_sol"])
-<<<<<<< HEAD
 saveat = 200
-=======
 date0 = date = DateTime(1979, 01, 01)
 date1 = Dates.firstdayofmonth(date0) # first date
-
->>>>>>> eceeec62
 # overwrite some parsed args :P
 parsed_args["coupled"] = true
 parsed_args["dt"] = string(Δt_cpl) * "secs"
@@ -43,14 +39,11 @@
 prescribed_sst=false
 t_end=10000
 
-<<<<<<< HEAD
 Δt_cpl=200
-=======
 import ClimaCoupler
 pkg_dir = pkgdir(ClimaCoupler)
 coupler_output_dir = joinpath(pkg_dir, "experiments/AMIP/moist_mpi_earth")
 
->>>>>>> eceeec62
 # Get the paths to the necessary data files - land sea mask, sst map, sea ice concentration
 include("artifacts.jl")
 
@@ -211,16 +204,7 @@
 
 @show "Postprocessing"
 if energy_check && !prescribed_sst
-<<<<<<< HEAD
     plot_global_energy(CS, coupler_sim, "total_energy_bucket_snow.png", "total_energy_log_bucket_snow.png")
-=======
-    plot_global_energy(
-        CS,
-        coupler_sim,
-        joinpath(coupler_output_dir, "total_energy_bucket.png"),
-        joinpath(coupler_output_dir, "total_energy_log_bucket.png"),
-    )
->>>>>>> eceeec62
 end
 
 # # animations
