--- conflicted
+++ resolved
@@ -15,12 +15,7 @@
 
 Returns the internal energy per unit area of the slab.
 """
-<<<<<<< HEAD
 function get_slab_energy(slab_sim::SlabSimulation, boundary_space)
     T_sfc = swap_space!(slab_sim.integrator.u.T_sfc, boundary_space)
     return slab_sim.params.ρ .* slab_sim.params.c .* T_sfc.* slab_sim.params.h
-end
-=======
-get_slab_energy(slab_sim, T_sfc) =
-    slab_sim.integrator.p.params.ρ .* slab_sim.integrator.p.params.c .* T_sfc .* slab_sim.integrator.p.params.h
->>>>>>> 6bd105e4
+end