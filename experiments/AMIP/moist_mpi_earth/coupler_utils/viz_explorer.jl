--- conflicted
+++ resolved
@@ -43,12 +43,7 @@
     FT = eltype(land_sea_mask)
     univ_mask = parent(land_sea_mask) .- parent(slab_ice_sim.integrator.p.Ya.ice_mask .* FT(2))
 
-<<<<<<< HEAD
-    if mode_name == "aquaplanet"
-        
-=======
     if mode_name == "slabplanet"
->>>>>>> 72118684
         sol_slab_ocean = slab_ocean_sim.integrator.sol
         T_ice = ice_sim.integrator.u.T_sfc
 
