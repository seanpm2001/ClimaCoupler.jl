import ClimaCore
using ClimaCore: Geometry, Meshes, Domains, Topologies, Spaces, Fields
using NCDatasets

using TempestRemap_jll
using Test
using ClimaCoreTempestRemap

REGRID_DIR = "regrid_tmp/"
"""
    reshape_cgll_sparse_to_field!(field::Fields.Field, in_array::Array, R)

Reshapes a sparse vector array (raw output of the TempestRemap) to a Field object. 
Redundant nodes are populated using `dss` operations. 
"""
function reshape_cgll_sparse_to_field!(field::Fields.Field, in_array::Array, R)
    field_array = parent(field)

    fill!(field_array, zero(eltype(field_array)))
    Nf = size(field_array, 3)

    f = 1
    for (n, row) in enumerate(R.row_indices)
        it, jt, et = (view(R.target_idxs[1], n), view(R.target_idxs[2], n), view(R.target_idxs[3], n))
        for f in 1:Nf
            field_array[it, jt, f, et] .= in_array[row]
        end
    end
    # broadcast to the redundant nodes using unweighted dss
    topology = Spaces.topology(axes(field))
    Spaces.dss_interior_faces!(topology, Fields.field_values(field))
    Spaces.dss_local_vertices!(topology, Fields.field_values(field))
    return field
end

"""
    ncreader_rll_to_cgll(datafile_rll, varname [; outfile = "data_cgll.nc", ne = 4, R = 5.0, Nq = 5])

Reads and regrids data of the `varname` variable from an input NetCDF file and saves it as another NetCDF file. 
The input NetCDF file needs to be `Exodus` formatted, and can contain time-dependent data. 

"""
function ncreader_rll_to_cgll_from_space(datafile_rll, varname, space; outfile = "data_cgll.nc")

    outfile_root = outfile[1:(end - 3)]
    datafile_cgll = joinpath(REGRID_DIR, outfile)

    meshfile_rll = joinpath(REGRID_DIR, outfile_root * "_mesh_rll.g")
    meshfile_cgll = joinpath(REGRID_DIR, outfile_root * "_mesh_cgll.g")
    meshfile_overlap = joinpath(REGRID_DIR, outfile_root * "_mesh_overlap.g")
    weightfile = joinpath(REGRID_DIR, outfile_root * "_remap_weights.nc")

    topology = space.topology
    Nq = Spaces.Quadratures.polynomial_degree(space.quadrature_style) + 1
<<<<<<< HEAD
    domain = Domains.SphereDomain(R)
    mesh = Meshes.EquiangularCubedSphere(domain, ne)
    topology = Topologies.Topology2D(mesh, Topologies.spacefillingcurve(mesh))
    quad = Spaces.Quadratures.GLL{Nq}()
    regrid_space = Spaces.SpectralElementSpace2D(topology, quad)
=======
>>>>>>> 72118684

    if isfile(datafile_cgll) == false
        run(`mkdir -p $REGRID_DIR`)
        ds = NCDataset(datafile_rll)
        nlat = ds.dim["lat"]
        nlon = ds.dim["lon"]

        # write lat-lon mesh
        rll_mesh(meshfile_rll; nlat = nlat, nlon = nlon)

        # write cgll mesh, overlap mesh and weight file 
        write_exodus(meshfile_cgll, topology)
        overlap_mesh(meshfile_overlap, meshfile_rll, meshfile_cgll)
        remap_weights(weightfile, meshfile_rll, meshfile_cgll, meshfile_overlap; out_type = "cgll", out_np = Nq)

        # remap
        apply_remap(datafile_cgll, datafile_rll, weightfile, [varname])
    else
        @warn "Using the existing $datafile_cgll : check topology is consistent"
    end

    return weightfile, datafile_cgll
end

"""
    ncreader_cgll_sparse_to_field(datafile_cgll, varname, weightfile, t_i_tuple, space; scaling_function = FT_dot, clean_exodus = false)

Given time `t_i_tuple` indices of the NetCDF file data, this reads in the required data of the specified `varname` variable and converts the sparse vector to a `Field` object
The NetCDF file needs to be of the Exodus format and have a time dimension.
"""
function ncreader_cgll_sparse_to_field(
    datafile_cgll,
    varname,
    weightfile,
    t_i_tuple,
    space;
    scaling_function = FT_dot,
    clean_exodus = false,
)
    # read the remapped file
    offline_outvector = NCDataset(datafile_cgll, "r") do ds_wt
        ds_wt[varname][:][:, [t_i_tuple...]] # ncol, times
    end

    # weightfile info needed to populate all nodes and save into fields
    _, _, row_indices = NCDataset(weightfile, "r") do ds_wt
        (Array(ds_wt["S"]), Array(ds_wt["col"]), Array(ds_wt["row"]))
    end

    out_type = "cgll"

    target_unique_idxs = out_type == "cgll" ? collect(Spaces.unique_nodes(space)) : collect(Spaces.all_nodes(space))

    target_unique_idxs_i = map(row -> target_unique_idxs[row][1][1], row_indices)
    target_unique_idxs_j = map(row -> target_unique_idxs[row][1][2], row_indices)
    target_unique_idxs_e = map(row -> target_unique_idxs[row][2], row_indices)

    target_unique_idxs = (target_unique_idxs_i, target_unique_idxs_j, target_unique_idxs_e)

    R = (; target_idxs = target_unique_idxs, row_indices = row_indices)

    # TODO: this could be taken out for fewer allocations? 
    offline_field = Fields.zeros(FT, space)

    offline_fields = ntuple(x -> similar(offline_field), length(t_i_tuple))

    clean_exodus ? run(`mkdir -p $REGRID_DIR`) : nothing

    ntuple(
        x -> scaling_function(reshape_cgll_sparse_to_field!(offline_fields[x], offline_outvector[:, x], R)),
        length(t_i_tuple),
    )
end

FT_dot(x) = FT.(x)

# for AMIP we don't need regridding of surface model fields. When we do, we re-introduce the ClimaCoreTempestRemap 
function dummmy_remap!(target, source)
    parent(target) .= parent(source)
end

# TODO:
# - add unit tests <|MERGE_RESOLUTION|>--- conflicted
+++ resolved
@@ -52,14 +52,6 @@
 
     topology = space.topology
     Nq = Spaces.Quadratures.polynomial_degree(space.quadrature_style) + 1
-<<<<<<< HEAD
-    domain = Domains.SphereDomain(R)
-    mesh = Meshes.EquiangularCubedSphere(domain, ne)
-    topology = Topologies.Topology2D(mesh, Topologies.spacefillingcurve(mesh))
-    quad = Spaces.Quadratures.GLL{Nq}()
-    regrid_space = Spaces.SpectralElementSpace2D(topology, quad)
-=======
->>>>>>> 72118684
 
     if isfile(datafile_cgll) == false
         run(`mkdir -p $REGRID_DIR`)
