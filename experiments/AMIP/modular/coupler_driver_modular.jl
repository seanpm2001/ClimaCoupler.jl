--- conflicted
+++ resolved
@@ -90,13 +90,11 @@
 #     parsed_args["monthly_checkpoint"] = true
 # end
 if isinteractive()
-<<<<<<< HEAD
     parsed_args["coupled"] = true
     parsed_args["restart_dir"] = "data/edmf_cache_hack/"
     parsed_args["restart_t"] = 2678400
     parsed_args["FLOAT_TYPE"] = "Float64"
     parsed_args["start_date"] = "19790202"
-=======
     parsed_args["coupled"] = true #hide
     parsed_args["surface_setup"] = "PrescribedSurface" #hide # necessary to stop Atmos from calculating its own surface fluxes
     parsed_args["moist"] = "equil" #hide
@@ -114,7 +112,6 @@
     # parsed_args["dt_save_restart"] = "5days" #hide
     parsed_args["precip_model"] = "0M" #hide
     parsed_args["job_id"] = "interactive_debug_run"
->>>>>>> 209f8053
     parsed_args["monthly_checkpoint"] = true
     parsed_args["surface_setup"] = "PrescribedSurface"
     parsed_args["moist"] = "equil"
