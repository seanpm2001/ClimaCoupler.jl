using Documenter
using CouplerMachine
using Literate
using Pkg

const COUPLER_DIR     = joinpath(@__DIR__, "..")
const EXPERIMENTS_DIR = joinpath(@__DIR__, "..", "experiments")
<<<<<<< HEAD
const OUTPUT_DIR      = joinpath(@__DIR__, "src/generated")

# experiments = [
#               ]

# for experiment in experiments
#     experiment_filepath = joinpath(EXPERIMENTS_DIR, experiment)
#     Literate.markdown(experiment_filepath, OUTPUT_DIR, documenter=true)
# end

# "Page Name" => "path/to/generated_file.md"
=======
const OUTPUT_DIR = joinpath(@__DIR__, "..", "docs/src/generated")

experiments = []

for experiment in experiments
    experiment_filepath = joinpath(EXPERIMENTS_DIR, experiment)
    Literate.markdown(experiment_filepath, OUTPUT_DIR, documenter = true)
end

# "Page Name" => "path/to/generated_file.md"
experiment_pages = []
>>>>>>> 43919963

# tutorials & experiments
# - generate tutorial files
tutorial_dir = joinpath(EXPERIMENTS_DIR, "ClimaCore/tc1_heat-diffusion-with-slab/")
tutorial_name = "run.jl"
Pkg.activate(tutorial_dir)
include(joinpath(tutorial_dir, tutorial_name))
Literate.markdown(
                joinpath(tutorial_dir, tutorial_name), OUTPUT_DIR;
                execute = true,
                documenter = false,
                )

# - move tutorial files to docs/src
IMAGE_DIR = joinpath(tutorial_dir,"images/")
files = readdir(IMAGE_DIR)
png_files = filter(endswith(".png"),files)
for file in png_files
    mkpath(joinpath(OUTPUT_DIR, "images/"))
    cp(joinpath(IMAGE_DIR, file), joinpath(OUTPUT_DIR, "images/",file), force = true)
end

# pages layout
experiment_pages = [ "generated/run.md" ]
interface_pages = ["couplerstate.md", "timestepping.md"]

pages = Any["Home" => "index.md", "Examples" => experiment_pages, "Coupler Interface" => interface_pages]


makedocs(sitename = "CouplerMachine", format = Documenter.HTML(), modules = [CouplerMachine], pages = pages)

# Documenter can also automatically deploy documentation to gh-pages.
# See "Hosting Documentation" and deploydocs() in the Documenter manual
# for more information.
deploydocs(repo = "<github.com/CliMA/CouplerMachine.jl.git>", push_preview = true, devbranch = "main", forcepush = true)<|MERGE_RESOLUTION|>--- conflicted
+++ resolved
@@ -5,31 +5,7 @@
 
 const COUPLER_DIR     = joinpath(@__DIR__, "..")
 const EXPERIMENTS_DIR = joinpath(@__DIR__, "..", "experiments")
-<<<<<<< HEAD
 const OUTPUT_DIR      = joinpath(@__DIR__, "src/generated")
-
-# experiments = [
-#               ]
-
-# for experiment in experiments
-#     experiment_filepath = joinpath(EXPERIMENTS_DIR, experiment)
-#     Literate.markdown(experiment_filepath, OUTPUT_DIR, documenter=true)
-# end
-
-# "Page Name" => "path/to/generated_file.md"
-=======
-const OUTPUT_DIR = joinpath(@__DIR__, "..", "docs/src/generated")
-
-experiments = []
-
-for experiment in experiments
-    experiment_filepath = joinpath(EXPERIMENTS_DIR, experiment)
-    Literate.markdown(experiment_filepath, OUTPUT_DIR, documenter = true)
-end
-
-# "Page Name" => "path/to/generated_file.md"
-experiment_pages = []
->>>>>>> 43919963
 
 # tutorials & experiments
 # - generate tutorial files
